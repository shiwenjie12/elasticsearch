/*
 * Copyright Elasticsearch B.V. and/or licensed to Elasticsearch B.V. under one
 * or more contributor license agreements. Licensed under the Elastic License;
 * you may not use this file except in compliance with the Elastic License.
 */
package org.elasticsearch.xpack.ml.action;

import org.elasticsearch.ElasticsearchException;
import org.elasticsearch.ElasticsearchStatusException;
import org.elasticsearch.ResourceAlreadyExistsException;
import org.elasticsearch.action.ActionListener;
import org.elasticsearch.action.support.ActionFilters;
import org.elasticsearch.action.support.master.AcknowledgedResponse;
import org.elasticsearch.action.support.master.TransportMasterNodeAction;
import org.elasticsearch.client.Client;
import org.elasticsearch.cluster.ClusterState;
import org.elasticsearch.cluster.block.ClusterBlockException;
import org.elasticsearch.cluster.block.ClusterBlockLevel;
import org.elasticsearch.cluster.metadata.IndexNameExpressionResolver;
import org.elasticsearch.cluster.service.ClusterService;
import org.elasticsearch.common.Nullable;
import org.elasticsearch.common.inject.Inject;
import org.elasticsearch.common.settings.Settings;
import org.elasticsearch.common.unit.TimeValue;
import org.elasticsearch.license.LicenseUtils;
import org.elasticsearch.license.RemoteClusterLicenseChecker;
import org.elasticsearch.license.XPackLicenseState;
import org.elasticsearch.persistent.AllocatedPersistentTask;
import org.elasticsearch.persistent.PersistentTaskState;
import org.elasticsearch.persistent.PersistentTasksCustomMetaData;
import org.elasticsearch.persistent.PersistentTasksExecutor;
import org.elasticsearch.persistent.PersistentTasksService;
import org.elasticsearch.rest.RestStatus;
import org.elasticsearch.tasks.TaskId;
import org.elasticsearch.threadpool.ThreadPool;
import org.elasticsearch.transport.TransportService;
import org.elasticsearch.xpack.core.XPackField;
import org.elasticsearch.xpack.core.ml.MlTasks;
import org.elasticsearch.xpack.core.ml.action.StartDatafeedAction;
import org.elasticsearch.xpack.core.ml.datafeed.DatafeedConfig;
import org.elasticsearch.xpack.core.ml.datafeed.DatafeedJobValidator;
import org.elasticsearch.xpack.core.ml.datafeed.DatafeedState;
import org.elasticsearch.xpack.core.ml.job.config.Job;
import org.elasticsearch.xpack.core.ml.job.config.JobState;
import org.elasticsearch.xpack.core.ml.utils.ExceptionsHelper;
import org.elasticsearch.xpack.ml.MachineLearning;
import org.elasticsearch.xpack.ml.datafeed.DatafeedManager;
import org.elasticsearch.xpack.ml.datafeed.DatafeedNodeSelector;
import org.elasticsearch.xpack.ml.datafeed.extractor.DataExtractorFactory;
import org.elasticsearch.xpack.ml.datafeed.persistence.DatafeedConfigProvider;
import org.elasticsearch.xpack.ml.job.persistence.JobConfigProvider;

import java.util.List;
import java.util.Locale;
import java.util.Map;
import java.util.concurrent.atomic.AtomicReference;
import java.util.function.Consumer;
import java.util.function.Predicate;

/* This class extends from TransportMasterNodeAction for cluster state observing purposes.
 The stop datafeed api also redirect the elected master node.
 The master node will wait for the datafeed to be started by checking the persistent task's status and then return.
 To ensure that a subsequent stop datafeed call will see that same task status (and sanity validation doesn't fail)
 both start and stop datafeed apis redirect to the elected master node.
 In case of instability persistent tasks checks may fail and that is ok, in that case all bets are off.
 The start datafeed api is a low through put api, so the fact that we redirect to elected master node shouldn't be an issue.
 */
public class TransportStartDatafeedAction extends TransportMasterNodeAction<StartDatafeedAction.Request, AcknowledgedResponse> {

    private final Client client;
    private final XPackLicenseState licenseState;
    private final PersistentTasksService persistentTasksService;
    private final JobConfigProvider jobConfigProvider;
    private final DatafeedConfigProvider datafeedConfigProvider;

    @Inject
    public TransportStartDatafeedAction(Settings settings, TransportService transportService, ThreadPool threadPool,
                                        ClusterService clusterService, XPackLicenseState licenseState,
                                        PersistentTasksService persistentTasksService,
                                        ActionFilters actionFilters, IndexNameExpressionResolver indexNameExpressionResolver,
                                        Client client, JobConfigProvider jobConfigProvider, DatafeedConfigProvider datafeedConfigProvider) {
        super(settings, StartDatafeedAction.NAME, transportService, clusterService, threadPool, actionFilters, indexNameExpressionResolver,
                StartDatafeedAction.Request::new);
        this.licenseState = licenseState;
        this.persistentTasksService = persistentTasksService;
        this.client = client;
        this.jobConfigProvider = jobConfigProvider;
        this.datafeedConfigProvider = datafeedConfigProvider;
    }

    static void validate(Job job, DatafeedConfig datafeedConfig, PersistentTasksCustomMetaData tasks) {
        DatafeedJobValidator.validate(datafeedConfig, job);
        JobState jobState = MlTasks.getJobState(datafeedConfig.getJobId(), tasks);
        if (jobState.isAnyOf(JobState.OPENING, JobState.OPENED) == false) {
            throw ExceptionsHelper.conflictStatusException("cannot start datafeed [" + datafeedConfig.getId() +
                    "] because job [" + job.getId() + "] is " + jobState);
        }
    }

    @Override
    protected String executor() {
        // This api doesn't do heavy or blocking operations (just delegates PersistentTasksService),
        // so we can do this on the network thread
        return ThreadPool.Names.SAME;
    }

    @Override
    protected AcknowledgedResponse newResponse() {
        return new AcknowledgedResponse();
    }

    @Override
    protected void masterOperation(StartDatafeedAction.Request request, ClusterState state,
                                   ActionListener<AcknowledgedResponse> listener) {
        StartDatafeedAction.DatafeedParams params = request.getParams();
        if (licenseState.isMachineLearningAllowed() == false) {
            listener.onFailure(LicenseUtils.newComplianceException(XPackField.MACHINE_LEARNING));
            return;
        }

        AtomicReference<DatafeedConfig> datafeedConfigHolder = new AtomicReference<>();
        PersistentTasksCustomMetaData tasks = state.getMetaData().custom(PersistentTasksCustomMetaData.TYPE);

        ActionListener<PersistentTasksCustomMetaData.PersistentTask<StartDatafeedAction.DatafeedParams>> waitForTaskListener =
                new ActionListener<PersistentTasksCustomMetaData.PersistentTask<StartDatafeedAction.DatafeedParams>>() {
                    @Override
                    public void onResponse(PersistentTasksCustomMetaData.PersistentTask<StartDatafeedAction.DatafeedParams>
                                                   persistentTask) {
                        waitForDatafeedStarted(persistentTask.getId(), params, listener);
                    }

                    @Override
                    public void onFailure(Exception e) {
                        if (e instanceof ResourceAlreadyExistsException) {
                            logger.debug("datafeed already started", e);
                            e = new ElasticsearchStatusException("cannot start datafeed [" + params.getDatafeedId() +
                                    "] because it has already been started", RestStatus.CONFLICT);
                        }
                        listener.onFailure(e);
                    }
                };

        // Verify data extractor factory can be created, then start persistent task
        Consumer<Job> createDataExtrator = job -> {
                if (RemoteClusterLicenseChecker.containsRemoteIndex(params.getDatafeedIndices())) {
                    final RemoteClusterLicenseChecker remoteClusterLicenseChecker =
                            new RemoteClusterLicenseChecker(client, XPackLicenseState::isMachineLearningAllowedForOperationMode);
                    remoteClusterLicenseChecker.checkRemoteClusterLicenses(
                            RemoteClusterLicenseChecker.remoteClusterAliases(params.getDatafeedIndices()),
                            ActionListener.wrap(
                                    response -> {
                                        if (response.isSuccess() == false) {
                                            listener.onFailure(createUnlicensedError(params.getDatafeedId(), response));
                                        } else {
                                            createDataExtractor(job, datafeedConfigHolder.get(), params, waitForTaskListener);
                                        }
                                    },
                                    e -> listener.onFailure(
                                            createUnknownLicenseError(
                                                    params.getDatafeedId(),
                                                    RemoteClusterLicenseChecker.remoteIndices(params.getDatafeedIndices()), e))
                            )
                    );
                } else {
                    createDataExtractor(job, datafeedConfigHolder.get(), params, waitForTaskListener);
                }
            };

        ActionListener<Job.Builder> jobListener = ActionListener.wrap(
                jobBuilder -> {
                    try {
                        Job job = jobBuilder.build();
                        validate(job, datafeedConfigHolder.get(), tasks);
                        createDataExtrator.accept(job);
                    } catch (Exception e) {
                        listener.onFailure(e);
                    }
                },
                listener::onFailure
        );

        ActionListener<DatafeedConfig.Builder> datafeedListener = ActionListener.wrap(
                datafeedBuilder -> {
                    try {
                        DatafeedConfig datafeedConfig = datafeedBuilder.build();
                        params.setDatafeedIndices(datafeedConfig.getIndices());
                        params.setJobId(datafeedConfig.getJobId());
                        datafeedConfigHolder.set(datafeedConfig);
                        jobConfigProvider.getJob(datafeedConfig.getJobId(), jobListener);
                    } catch (Exception e) {
                        listener.onFailure(e);
                    }
                },
                listener::onFailure
        );

        datafeedConfigProvider.getDatafeedConfig(params.getDatafeedId(), datafeedListener);
    }

    private void createDataExtractor(Job job, DatafeedConfig datafeed, StartDatafeedAction.DatafeedParams params,
                                     ActionListener<PersistentTasksCustomMetaData.PersistentTask<StartDatafeedAction.DatafeedParams>>
                                             listener) {
        DataExtractorFactory.create(client, datafeed, job, ActionListener.wrap(
                dataExtractorFactory ->
                        persistentTasksService.sendStartRequest(MlTasks.datafeedTaskId(params.getDatafeedId()),
                                MlTasks.DATAFEED_TASK_NAME, params, listener)
                , listener::onFailure));
    }

    @Override
    protected ClusterBlockException checkBlock(StartDatafeedAction.Request request, ClusterState state) {
        // We only delegate here to PersistentTasksService, but if there is a metadata writeblock,
        // then delagating to PersistentTasksService doesn't make a whole lot of sense,
        // because PersistentTasksService will then fail.
        return state.blocks().globalBlockedException(ClusterBlockLevel.METADATA_WRITE);
    }

    private void waitForDatafeedStarted(String taskId, StartDatafeedAction.DatafeedParams params,
                                        ActionListener<AcknowledgedResponse> listener) {
        DatafeedPredicate predicate = new DatafeedPredicate();
        persistentTasksService.waitForPersistentTaskCondition(taskId, predicate, params.getTimeout(),
                new PersistentTasksService.WaitForPersistentTaskListener<StartDatafeedAction.DatafeedParams>() {
                    @Override
                    public void onResponse(PersistentTasksCustomMetaData.PersistentTask<StartDatafeedAction.DatafeedParams>
                                                   persistentTask) {
                        if (predicate.exception != null) {
                            // We want to return to the caller without leaving an unassigned persistent task, to match
                            // what would have happened if the error had been detected in the "fast fail" validation
                            cancelDatafeedStart(persistentTask, predicate.exception, listener);
                        } else {
                            listener.onResponse(new AcknowledgedResponse(true));
                        }
                    }

                    @Override
                    public void onFailure(Exception e) {
                        listener.onFailure(e);
                    }

                    @Override
                    public void onTimeout(TimeValue timeout) {
                        listener.onFailure(new ElasticsearchException("Starting datafeed ["
                                + params.getDatafeedId() + "] timed out after [" + timeout + "]"));
                    }
                });
    }

    private void cancelDatafeedStart(PersistentTasksCustomMetaData.PersistentTask<StartDatafeedAction.DatafeedParams> persistentTask,
                                     Exception exception, ActionListener<AcknowledgedResponse> listener) {
        persistentTasksService.sendRemoveRequest(persistentTask.getId(),
                new ActionListener<PersistentTasksCustomMetaData.PersistentTask<?>>() {
                    @Override
                    public void onResponse(PersistentTasksCustomMetaData.PersistentTask<?> task) {
                        // We succeeded in cancelling the persistent task, but the
                        // problem that caused us to cancel it is the overall result
                        listener.onFailure(exception);
                    }

                    @Override
                    public void onFailure(Exception e) {
                        logger.error("[" + persistentTask.getParams().getDatafeedId() + "] Failed to cancel persistent task that could " +
                                "not be assigned due to [" + exception.getMessage() + "]", e);
                        listener.onFailure(exception);
                    }
                }
        );
    }

    private ElasticsearchStatusException createUnlicensedError(
            final String datafeedId, final RemoteClusterLicenseChecker.LicenseCheck licenseCheck) {
        final String message = String.format(
                Locale.ROOT,
                "cannot start datafeed [%s] as it is configured to use indices on remote cluster [%s] that is not licensed for ml; %s",
                datafeedId,
                licenseCheck.remoteClusterLicenseInfo().clusterAlias(),
                RemoteClusterLicenseChecker.buildErrorMessage(
                        "ml",
                        licenseCheck.remoteClusterLicenseInfo(),
                        RemoteClusterLicenseChecker::isLicensePlatinumOrTrial));
        return new ElasticsearchStatusException(message, RestStatus.BAD_REQUEST);
    }

    private ElasticsearchStatusException createUnknownLicenseError(
            final String datafeedId, final List<String> remoteIndices, final Exception cause) {
        final int numberOfRemoteClusters = RemoteClusterLicenseChecker.remoteClusterAliases(remoteIndices).size();
        assert numberOfRemoteClusters > 0;
        final String remoteClusterQualifier = numberOfRemoteClusters == 1 ? "a remote cluster" : "remote clusters";
        final String licenseTypeQualifier = numberOfRemoteClusters == 1 ? "" : "s";
        final String message = String.format(
                Locale.ROOT,
                "cannot start datafeed [%s] as it uses indices on %s %s but the license type%s could not be verified",
                datafeedId,
                remoteClusterQualifier,
                remoteIndices,
                licenseTypeQualifier);

        return new ElasticsearchStatusException(message, RestStatus.BAD_REQUEST, cause);
    }

    public static class StartDatafeedPersistentTasksExecutor extends PersistentTasksExecutor<StartDatafeedAction.DatafeedParams> {
        private final DatafeedManager datafeedManager;
        private final IndexNameExpressionResolver resolver;

        public StartDatafeedPersistentTasksExecutor(Settings settings, DatafeedManager datafeedManager) {
<<<<<<< HEAD
            super(settings, MlTasks.DATAFEED_TASK_NAME, MachineLearning.UTILITY_THREAD_POOL_NAME);
=======
            super(StartDatafeedAction.TASK_NAME, MachineLearning.UTILITY_THREAD_POOL_NAME);
>>>>>>> b4389211
            this.datafeedManager = datafeedManager;
            this.resolver = new IndexNameExpressionResolver(settings);
        }

        @Override
        public PersistentTasksCustomMetaData.Assignment getAssignment(StartDatafeedAction.DatafeedParams params,
                                                                      ClusterState clusterState) {
            return new DatafeedNodeSelector(clusterState, resolver, params.getDatafeedId(), params.getJobId(),
                    params.getDatafeedIndices()).selectNode();
        }

        @Override
        public void validate(StartDatafeedAction.DatafeedParams params, ClusterState clusterState) {
            new DatafeedNodeSelector(clusterState, resolver, params.getDatafeedId(), params.getJobId(), params.getDatafeedIndices())
                    .checkDatafeedTaskCanBeCreated();
        }

        @Override
        protected void nodeOperation(final AllocatedPersistentTask allocatedPersistentTask,
                                     final StartDatafeedAction.DatafeedParams params,
                                     final PersistentTaskState state) {
            DatafeedTask datafeedTask = (DatafeedTask) allocatedPersistentTask;
            datafeedTask.datafeedManager = datafeedManager;
            datafeedManager.run(datafeedTask,
                    (error) -> {
                        if (error != null) {
                            datafeedTask.markAsFailed(error);
                        } else {
                            datafeedTask.markAsCompleted();
                        }
                    });
        }

        @Override
        protected AllocatedPersistentTask createTask(
                long id, String type, String action, TaskId parentTaskId,
                PersistentTasksCustomMetaData.PersistentTask<StartDatafeedAction.DatafeedParams> persistentTask,
                Map<String, String> headers) {
            return new DatafeedTask(id, type, action, parentTaskId, persistentTask.getParams(), headers);
        }
    }

    public static class DatafeedTask extends AllocatedPersistentTask implements StartDatafeedAction.DatafeedTaskMatcher {

        private final String datafeedId;
        private final long startTime;
        private final Long endTime;
        /* only pck protected for testing */
        volatile DatafeedManager datafeedManager;

        DatafeedTask(long id, String type, String action, TaskId parentTaskId, StartDatafeedAction.DatafeedParams params,
                     Map<String, String> headers) {
            super(id, type, action, "datafeed-" + params.getDatafeedId(), parentTaskId, headers);
            this.datafeedId = params.getDatafeedId();
            this.startTime = params.getStartTime();
            this.endTime = params.getEndTime();
        }

        public String getDatafeedId() {
            return datafeedId;
        }

        public long getDatafeedStartTime() {
            return startTime;
        }

        @Nullable
        public Long getEndTime() {
            return endTime;
        }

        public boolean isLookbackOnly() {
            return endTime != null;
        }

        @Override
        protected void onCancelled() {
            // If the persistent task framework wants us to stop then we should do so immediately and
            // we should wait for an existing datafeed import to realize we want it to stop.
            // Note that this only applied when task cancel is invoked and stop datafeed api doesn't use this.
            // Also stop datafeed api will obey the timeout.
            stop(getReasonCancelled(), TimeValue.ZERO);
        }

        public void stop(String reason, TimeValue timeout) {
            if (datafeedManager != null) {
                datafeedManager.stopDatafeed(this, reason, timeout);
            }
        }

        public void isolate() {
            if (datafeedManager != null) {
                datafeedManager.isolateDatafeed(getAllocationId());
            }
        }
    }

    /**
     * Important: the methods of this class must NOT throw exceptions.  If they did then the callers
     * of endpoints waiting for a condition tested by this predicate would never get a response.
     */
    private class DatafeedPredicate implements Predicate<PersistentTasksCustomMetaData.PersistentTask<?>> {

        private volatile Exception exception;

        @Override
        public boolean test(PersistentTasksCustomMetaData.PersistentTask<?> persistentTask) {
            if (persistentTask == null) {
                return false;
            }
            PersistentTasksCustomMetaData.Assignment assignment = persistentTask.getAssignment();
            if (assignment != null && assignment.equals(PersistentTasksCustomMetaData.INITIAL_ASSIGNMENT) == false &&
                    assignment.isAssigned() == false) {
                // Assignment has failed despite passing our "fast fail" validation
                exception = new ElasticsearchStatusException("Could not start datafeed, allocation explanation [" +
                        assignment.getExplanation() + "]", RestStatus.TOO_MANY_REQUESTS);
                return true;
            }
            DatafeedState datafeedState = (DatafeedState) persistentTask.getState();
            return datafeedState == DatafeedState.STARTED;
        }
    }
}<|MERGE_RESOLUTION|>--- conflicted
+++ resolved
@@ -302,11 +302,7 @@
         private final IndexNameExpressionResolver resolver;
 
         public StartDatafeedPersistentTasksExecutor(Settings settings, DatafeedManager datafeedManager) {
-<<<<<<< HEAD
-            super(settings, MlTasks.DATAFEED_TASK_NAME, MachineLearning.UTILITY_THREAD_POOL_NAME);
-=======
-            super(StartDatafeedAction.TASK_NAME, MachineLearning.UTILITY_THREAD_POOL_NAME);
->>>>>>> b4389211
+            super(MlTasks.DATAFEED_TASK_NAME, MachineLearning.UTILITY_THREAD_POOL_NAME);
             this.datafeedManager = datafeedManager;
             this.resolver = new IndexNameExpressionResolver(settings);
         }
