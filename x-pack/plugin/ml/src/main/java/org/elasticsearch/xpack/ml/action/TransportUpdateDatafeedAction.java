/*
 * Copyright Elasticsearch B.V. and/or licensed to Elasticsearch B.V. under one
 * or more contributor license agreements. Licensed under the Elastic License;
 * you may not use this file except in compliance with the Elastic License.
 */
package org.elasticsearch.xpack.ml.action;

import org.elasticsearch.action.ActionListener;
import org.elasticsearch.action.support.ActionFilters;
import org.elasticsearch.action.support.master.TransportMasterNodeAction;
import org.elasticsearch.client.Client;
import org.elasticsearch.cluster.ClusterState;
import org.elasticsearch.cluster.block.ClusterBlockException;
import org.elasticsearch.cluster.block.ClusterBlockLevel;
import org.elasticsearch.cluster.metadata.IndexNameExpressionResolver;
import org.elasticsearch.cluster.service.ClusterService;
import org.elasticsearch.common.CheckedConsumer;
import org.elasticsearch.common.inject.Inject;
<<<<<<< HEAD
import org.elasticsearch.common.settings.Settings;
import org.elasticsearch.common.xcontent.NamedXContentRegistry;
=======
import org.elasticsearch.persistent.PersistentTasksCustomMetaData;
>>>>>>> 9f3effd6
import org.elasticsearch.threadpool.ThreadPool;
import org.elasticsearch.transport.TransportService;
import org.elasticsearch.xpack.core.ml.MlTasks;
import org.elasticsearch.xpack.core.ml.action.PutDatafeedAction;
import org.elasticsearch.xpack.core.ml.action.UpdateDatafeedAction;
<<<<<<< HEAD
import org.elasticsearch.xpack.core.ml.datafeed.DatafeedState;
import org.elasticsearch.persistent.PersistentTasksCustomMetaData;
import org.elasticsearch.xpack.core.ml.job.messages.Messages;
import org.elasticsearch.xpack.core.ml.utils.ExceptionsHelper;
import org.elasticsearch.xpack.ml.datafeed.persistence.DatafeedConfigProvider;
import org.elasticsearch.xpack.ml.job.persistence.JobConfigProvider;
=======
import org.elasticsearch.xpack.core.ml.datafeed.DatafeedConfig;
import org.elasticsearch.xpack.core.ml.datafeed.DatafeedUpdate;
>>>>>>> 9f3effd6

import java.util.Collections;
import java.util.Map;

public class TransportUpdateDatafeedAction extends TransportMasterNodeAction<UpdateDatafeedAction.Request, PutDatafeedAction.Response> {

    private final DatafeedConfigProvider datafeedConfigProvider;
    private final JobConfigProvider jobConfigProvider;

    @Inject
    public TransportUpdateDatafeedAction(TransportService transportService, ClusterService clusterService,
                                         ThreadPool threadPool, ActionFilters actionFilters,
<<<<<<< HEAD
                                         IndexNameExpressionResolver indexNameExpressionResolver,
                                         Client client, NamedXContentRegistry xContentRegistry) {
        super(settings, UpdateDatafeedAction.NAME, transportService, clusterService, threadPool, actionFilters,
=======
                                         IndexNameExpressionResolver indexNameExpressionResolver) {
        super(UpdateDatafeedAction.NAME, transportService, clusterService, threadPool, actionFilters,
>>>>>>> 9f3effd6
                indexNameExpressionResolver, UpdateDatafeedAction.Request::new);

        datafeedConfigProvider = new DatafeedConfigProvider(client, settings, xContentRegistry);
        jobConfigProvider = new JobConfigProvider(client, settings);
    }

    @Override
    protected String executor() {
        return ThreadPool.Names.SAME;
    }

    @Override
    protected PutDatafeedAction.Response newResponse() {
        return new PutDatafeedAction.Response();
    }

    @Override
    protected void masterOperation(UpdateDatafeedAction.Request request, ClusterState state,
                                   ActionListener<PutDatafeedAction.Response> listener) throws Exception {
        final Map<String, String> headers = threadPool.getThreadContext().getHeaders();

        // Check datafeed is stopped
        PersistentTasksCustomMetaData tasks = state.getMetaData().custom(PersistentTasksCustomMetaData.TYPE);
        if (MlTasks.getDatafeedTask(request.getUpdate().getId(), tasks) != null) {
            listener.onFailure(ExceptionsHelper.conflictStatusException(
                    Messages.getMessage(Messages.DATAFEED_CANNOT_UPDATE_IN_CURRENT_STATE,
                            request.getUpdate().getId(), DatafeedState.STARTED)));
            return;
        }

        String datafeedId = request.getUpdate().getId();

        CheckedConsumer<Boolean, Exception> updateConsumer = ok -> {
            datafeedConfigProvider.updateDatefeedConfig(request.getUpdate().getId(), request.getUpdate(), headers,
                    jobConfigProvider::validateDatafeedJob,
                    ActionListener.wrap(
                            updatedConfig -> listener.onResponse(new PutDatafeedAction.Response(updatedConfig)),
                            listener::onFailure
                    ));
        };


        if (request.getUpdate().getJobId() != null) {
            checkJobDoesNotHaveADifferentDatafeed(request.getUpdate().getJobId(), datafeedId,
                    ActionListener.wrap(updateConsumer, listener::onFailure));
        } else {
            updateConsumer.accept(Boolean.TRUE);
        }
    }

    /*
     * This is a check against changing the datafeed's jobId and that job
     * already having a datafeed.
     * The job the updated datafeed refers to should have no datafeed or
     * if it does have a datafeed it must be the one we are updating
     */
    private void checkJobDoesNotHaveADifferentDatafeed(String jobId, String datafeedId, ActionListener<Boolean> listener) {
        datafeedConfigProvider.findDatafeedsForJobIds(Collections.singletonList(jobId), ActionListener.wrap(
                datafeedIds -> {
                    if (datafeedIds.isEmpty()) {
                        // Ok the job does not have a datafeed
                        listener.onResponse(Boolean.TRUE);
                    } else if (datafeedIds.size() == 1 && datafeedIds.contains(datafeedId)) {
                        // Ok the job has the datafeed being updated
                        listener.onResponse(Boolean.TRUE);
                    } else {
                        listener.onFailure(ExceptionsHelper.conflictStatusException("A datafeed [" + datafeedIds.iterator().next()
                                + "] already exists for job [" + jobId + "]"));
                    }
                },
                listener::onFailure
        ));
    }

    @Override
    protected ClusterBlockException checkBlock(UpdateDatafeedAction.Request request, ClusterState state) {
        return state.blocks().globalBlockedException(ClusterBlockLevel.METADATA_WRITE);
    }
}<|MERGE_RESOLUTION|>--- conflicted
+++ resolved
@@ -16,28 +16,18 @@
 import org.elasticsearch.cluster.service.ClusterService;
 import org.elasticsearch.common.CheckedConsumer;
 import org.elasticsearch.common.inject.Inject;
-<<<<<<< HEAD
-import org.elasticsearch.common.settings.Settings;
 import org.elasticsearch.common.xcontent.NamedXContentRegistry;
-=======
 import org.elasticsearch.persistent.PersistentTasksCustomMetaData;
->>>>>>> 9f3effd6
 import org.elasticsearch.threadpool.ThreadPool;
 import org.elasticsearch.transport.TransportService;
 import org.elasticsearch.xpack.core.ml.MlTasks;
 import org.elasticsearch.xpack.core.ml.action.PutDatafeedAction;
 import org.elasticsearch.xpack.core.ml.action.UpdateDatafeedAction;
-<<<<<<< HEAD
 import org.elasticsearch.xpack.core.ml.datafeed.DatafeedState;
-import org.elasticsearch.persistent.PersistentTasksCustomMetaData;
 import org.elasticsearch.xpack.core.ml.job.messages.Messages;
 import org.elasticsearch.xpack.core.ml.utils.ExceptionsHelper;
 import org.elasticsearch.xpack.ml.datafeed.persistence.DatafeedConfigProvider;
 import org.elasticsearch.xpack.ml.job.persistence.JobConfigProvider;
-=======
-import org.elasticsearch.xpack.core.ml.datafeed.DatafeedConfig;
-import org.elasticsearch.xpack.core.ml.datafeed.DatafeedUpdate;
->>>>>>> 9f3effd6
 
 import java.util.Collections;
 import java.util.Map;
@@ -50,18 +40,13 @@
     @Inject
     public TransportUpdateDatafeedAction(TransportService transportService, ClusterService clusterService,
                                          ThreadPool threadPool, ActionFilters actionFilters,
-<<<<<<< HEAD
                                          IndexNameExpressionResolver indexNameExpressionResolver,
                                          Client client, NamedXContentRegistry xContentRegistry) {
-        super(settings, UpdateDatafeedAction.NAME, transportService, clusterService, threadPool, actionFilters,
-=======
-                                         IndexNameExpressionResolver indexNameExpressionResolver) {
         super(UpdateDatafeedAction.NAME, transportService, clusterService, threadPool, actionFilters,
->>>>>>> 9f3effd6
                 indexNameExpressionResolver, UpdateDatafeedAction.Request::new);
 
-        datafeedConfigProvider = new DatafeedConfigProvider(client, settings, xContentRegistry);
-        jobConfigProvider = new JobConfigProvider(client, settings);
+        datafeedConfigProvider = new DatafeedConfigProvider(client, xContentRegistry);
+        jobConfigProvider = new JobConfigProvider(client);
     }
 
     @Override
