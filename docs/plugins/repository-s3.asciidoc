--- conflicted
+++ resolved
@@ -242,17 +242,15 @@
     currently supported by the plugin. For more information about the
     different classes, see http://docs.aws.amazon.com/AmazonS3/latest/dev/storage-class-intro.html[AWS Storage Classes Guide]
 
-<<<<<<< HEAD
 `path_style_access`::
 
     Activate path style access for [virtual hosting of buckets](http://docs.aws.amazon.com/AmazonS3/latest/dev/VirtualHosting.html).
     The default behaviour is to detect which access style to use based on the configured endpoint (an IP will result
     in path-style access) and the bucket being accessed (some buckets are not valid DNS names).
-=======
+
 Note that you can define S3 repository settings for all S3 repositories in `elasticsearch.yml` configuration file.
 They are all prefixed with `repositories.s3.`. For example, you can define compression for all S3 repositories
 by setting `repositories.s3.compress: true` in `elasticsearch.yml`.
->>>>>>> 1d03a140
 
 The S3 repositories use the same credentials as the rest of the AWS services
 provided by this plugin (`discovery`). See <<repository-s3-usage>> for details.
