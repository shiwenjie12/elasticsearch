/*
 * Licensed to Elasticsearch under one or more contributor
 * license agreements. See the NOTICE file distributed with
 * this work for additional information regarding copyright
 * ownership. Elasticsearch licenses this file to you under
 * the Apache License, Version 2.0 (the "License"); you may
 * not use this file except in compliance with the License.
 * You may obtain a copy of the License at
 *
 *    http://www.apache.org/licenses/LICENSE-2.0
 *
 * Unless required by applicable law or agreed to in writing,
 * software distributed under the License is distributed on an
 * "AS IS" BASIS, WITHOUT WARRANTIES OR CONDITIONS OF ANY
 * KIND, either express or implied.  See the License for the
 * specific language governing permissions and limitations
 * under the License.
 */
package org.elasticsearch.client;

import org.elasticsearch.ElasticsearchStatusException;
import org.elasticsearch.action.admin.cluster.health.ClusterHealthRequest;
import org.elasticsearch.action.admin.indices.refresh.RefreshRequest;
import org.elasticsearch.action.admin.indices.refresh.RefreshResponse;
import org.elasticsearch.action.bulk.BulkItemResponse;
import org.elasticsearch.action.bulk.BulkRequest;
import org.elasticsearch.action.bulk.BulkResponse;
import org.elasticsearch.action.index.IndexRequest;
import org.elasticsearch.action.search.SearchRequest;
import org.elasticsearch.action.search.SearchResponse;
import org.elasticsearch.action.support.WriteRequest;
import org.elasticsearch.client.rollup.DeleteRollupJobRequest;
import org.elasticsearch.client.rollup.DeleteRollupJobResponse;
import org.elasticsearch.client.rollup.GetRollupCapsRequest;
import org.elasticsearch.client.rollup.GetRollupCapsResponse;
import org.elasticsearch.client.rollup.GetRollupJobRequest;
import org.elasticsearch.client.rollup.GetRollupJobResponse;
import org.elasticsearch.client.rollup.GetRollupJobResponse.IndexerState;
import org.elasticsearch.client.rollup.GetRollupJobResponse.JobWrapper;
import org.elasticsearch.client.rollup.PutRollupJobRequest;
import org.elasticsearch.client.rollup.PutRollupJobResponse;
import org.elasticsearch.client.rollup.RollableIndexCaps;
import org.elasticsearch.client.rollup.RollupJobCaps;
import org.elasticsearch.client.rollup.job.config.DateHistogramGroupConfig;
import org.elasticsearch.client.rollup.job.config.GroupConfig;
import org.elasticsearch.client.rollup.job.config.MetricConfig;
import org.elasticsearch.client.rollup.job.config.RollupJobConfig;
import org.elasticsearch.common.time.DateFormatters;
import org.elasticsearch.common.unit.TimeValue;
import org.elasticsearch.rest.RestStatus;
import org.elasticsearch.search.SearchHit;
import org.elasticsearch.search.aggregations.bucket.histogram.DateHistogramInterval;
import org.elasticsearch.search.aggregations.metrics.AvgAggregationBuilder;
import org.elasticsearch.search.aggregations.metrics.MaxAggregationBuilder;
import org.elasticsearch.search.aggregations.metrics.MinAggregationBuilder;
import org.elasticsearch.search.aggregations.metrics.SumAggregationBuilder;
import org.elasticsearch.search.aggregations.metrics.ValueCountAggregationBuilder;
import org.junit.Before;

import java.time.temporal.TemporalAccessor;
import java.util.Arrays;
import java.util.Collections;
import java.util.HashSet;
import java.util.List;
import java.util.Locale;
import java.util.Map;
import java.util.Set;

import static org.elasticsearch.common.xcontent.XContentFactory.jsonBuilder;
import static org.hamcrest.Matchers.either;
import static org.hamcrest.Matchers.empty;
import static org.hamcrest.Matchers.equalTo;
import static org.hamcrest.Matchers.greaterThan;
import static org.hamcrest.Matchers.hasKey;
import static org.hamcrest.Matchers.hasSize;
import static org.hamcrest.Matchers.is;
import static org.hamcrest.Matchers.lessThan;

public class RollupIT extends ESRestHighLevelClientTestCase {

    double sum = 0.0d;
    int max = Integer.MIN_VALUE;
    int min = Integer.MAX_VALUE;
    private static final List<String> SUPPORTED_METRICS = Arrays.asList(MaxAggregationBuilder.NAME, MinAggregationBuilder.NAME,
        SumAggregationBuilder.NAME, AvgAggregationBuilder.NAME, ValueCountAggregationBuilder.NAME);

    private String id;
    private String indexPattern;
    private String rollupIndex;
    private String cron;
    private int pageSize;
    private int numDocs;

    @Before
    public void init() throws Exception {
        id = randomAlphaOfLength(10);
        indexPattern = randomFrom("docs", "d*", "doc*");
        rollupIndex = randomFrom("rollup", "test");
        cron = "*/1 * * * * ?";
        numDocs = indexDocs();
        pageSize = randomIntBetween(numDocs, numDocs * 10);
    }

    public int indexDocs() throws Exception {
        final BulkRequest bulkRequest = new BulkRequest();
        bulkRequest.setRefreshPolicy(WriteRequest.RefreshPolicy.IMMEDIATE);
        for (int minute = 0; minute < 60; minute++) {
            for (int second = 0; second < 60; second = second + 10) {
                final int value = randomIntBetween(0, 100);

                final IndexRequest indexRequest = new IndexRequest("docs", "doc");
                indexRequest.source(jsonBuilder()
                    .startObject()
                    .field("value", value)
                    .field("date", String.format(Locale.ROOT, "2018-01-01T00:%02d:%02dZ", minute, second))
                    .endObject());
                bulkRequest.add(indexRequest);

                sum += value;
                if (value > max) {
                    max = value;
                }
                if (value < min) {
                    min = value;
                }
            }
        }

        final int numDocs = bulkRequest.numberOfActions();

        BulkResponse bulkResponse = highLevelClient().bulk(bulkRequest, RequestOptions.DEFAULT);
        assertEquals(RestStatus.OK, bulkResponse.status());
        if (bulkResponse.hasFailures()) {
            for (BulkItemResponse itemResponse : bulkResponse.getItems()) {
                if (itemResponse.isFailed()) {
                    logger.fatal(itemResponse.getFailureMessage());
                }
            }
        }
        assertFalse(bulkResponse.hasFailures());

        RefreshResponse refreshResponse = highLevelClient().indices().refresh(new RefreshRequest("docs"), RequestOptions.DEFAULT);
        assertEquals(0, refreshResponse.getFailedShards());
        return numDocs;
    }


    public void testDeleteRollupJob() throws Exception {
        final GroupConfig groups = new GroupConfig(new DateHistogramGroupConfig("date", DateHistogramInterval.DAY));
        final List<MetricConfig> metrics = Collections.singletonList(new MetricConfig("value", SUPPORTED_METRICS));
        final TimeValue timeout = TimeValue.timeValueSeconds(randomIntBetween(30, 600));
        PutRollupJobRequest putRollupJobRequest =
            new PutRollupJobRequest(new RollupJobConfig(id, indexPattern, rollupIndex, cron, pageSize, groups, metrics, timeout));
        final RollupClient rollupClient = highLevelClient().rollup();
        PutRollupJobResponse response = execute(putRollupJobRequest, rollupClient::putRollupJob, rollupClient::putRollupJobAsync);
        DeleteRollupJobRequest deleteRollupJobRequest = new DeleteRollupJobRequest(id);
        DeleteRollupJobResponse deleteRollupJobResponse = highLevelClient().rollup()
            .deleteRollupJob(deleteRollupJobRequest, RequestOptions.DEFAULT);
        assertTrue(deleteRollupJobResponse.isAcknowledged());
    }

    public void testDeleteMissingRollupJob() {
        DeleteRollupJobRequest deleteRollupJobRequest = new DeleteRollupJobRequest(randomAlphaOfLength(10));
        ElasticsearchStatusException responseException = expectThrows(ElasticsearchStatusException.class,() -> highLevelClient().rollup()
            .deleteRollupJob(deleteRollupJobRequest, RequestOptions.DEFAULT));
        assertThat(responseException.status().getStatus(), is(404));
    }

    @SuppressWarnings("unchecked")
    public void testPutAndGetRollupJob() throws Exception {
        // TODO expand this to also test with histogram and terms?
        final GroupConfig groups = new GroupConfig(new DateHistogramGroupConfig("date", DateHistogramInterval.DAY));
        final List<MetricConfig> metrics = Collections.singletonList(new MetricConfig("value", SUPPORTED_METRICS));
        final TimeValue timeout = TimeValue.timeValueSeconds(randomIntBetween(30, 600));

        PutRollupJobRequest putRollupJobRequest =
            new PutRollupJobRequest(new RollupJobConfig(id, indexPattern, rollupIndex, cron, pageSize, groups, metrics, timeout));

        final RollupClient rollupClient = highLevelClient().rollup();
        PutRollupJobResponse response = execute(putRollupJobRequest, rollupClient::putRollupJob, rollupClient::putRollupJobAsync);
        assertTrue(response.isAcknowledged());

        // TODO Replace this with the Rollup Start Job API
        Response startResponse = client().performRequest(new Request("POST", "/_xpack/rollup/job/" + id + "/_start"));
        assertEquals(RestStatus.OK.getStatus(), startResponse.getHttpResponse().getStatusLine().getStatusCode());

        assertBusy(() -> {
            SearchResponse searchResponse = highLevelClient().search(new SearchRequest(rollupIndex), RequestOptions.DEFAULT);
            assertEquals(0, searchResponse.getFailedShards());
            assertEquals(1L, searchResponse.getHits().getTotalHits());

            SearchHit searchHit = searchResponse.getHits().getAt(0);
            Map<String, Object> source = searchHit.getSourceAsMap();
            assertNotNull(source);

            assertEquals(numDocs, source.get("date.date_histogram._count"));
            assertEquals(groups.getDateHistogram().getInterval().toString(), source.get("date.date_histogram.interval"));
            assertEquals(groups.getDateHistogram().getTimeZone(), source.get("date.date_histogram.time_zone"));

            for (MetricConfig metric : metrics) {
                for (String name : metric.getMetrics()) {
                    Number value = (Number) source.get(metric.getField() + "." + name + ".value");
                    if ("min".equals(name)) {
                        assertEquals(min, value.intValue());
                    } else if ("max".equals(name)) {
                        assertEquals(max, value.intValue());
                    } else if ("sum".equals(name)) {
                        assertEquals(sum, value.doubleValue(), 0.0d);
                    } else if ("avg".equals(name)) {
                        assertEquals(sum, value.doubleValue(), 0.0d);
                        Number avgCount = (Number) source.get(metric.getField() + "." + name + "._count");
                        assertEquals(numDocs, avgCount.intValue());
                    } else if ("value_count".equals(name)) {
                        assertEquals(numDocs, value.intValue());
                    }
<<<<<<< HEAD
                } else {
                    Number value = (Number) source.get(metric.getField() + ".max.value");
                    TemporalAccessor accessor = DateFieldMapper.DEFAULT_DATE_TIME_FORMATTER.parse("2018-01-01T00:59:50");
                    long millis = DateFormatters.toZonedDateTime(accessor).toInstant().toEpochMilli();
                    assertEquals(millis, value.longValue());
=======
>>>>>>> bb807b14
                }
            }
        });

        GetRollupJobRequest getRollupJobRequest = randomBoolean() ? new GetRollupJobRequest() : new GetRollupJobRequest(id);
        GetRollupJobResponse getResponse = execute(getRollupJobRequest, rollupClient::getRollupJob, rollupClient::getRollupJobAsync);
        assertThat(getResponse.getJobs(), hasSize(1));
        JobWrapper job = getResponse.getJobs().get(0);
        assertEquals(putRollupJobRequest.getConfig(), job.getJob());
        assertThat(job.getStats().getNumPages(), lessThan(10L));
        assertEquals(numDocs, job.getStats().getNumDocuments());
        assertThat(job.getStats().getNumInvocations(), greaterThan(0L));
        assertEquals(1, job.getStats().getOutputDocuments());
        assertThat(job.getStatus().getState(), either(equalTo(IndexerState.STARTED)).or(equalTo(IndexerState.INDEXING)));
        assertThat(job.getStatus().getCurrentPosition(), hasKey("date.date_histogram"));
        assertEquals(true, job.getStatus().getUpgradedDocumentId());
    }

    public void testGetMissingRollupJob() throws Exception {
        GetRollupJobRequest getRollupJobRequest = new GetRollupJobRequest("missing");
        RollupClient rollupClient = highLevelClient().rollup();
        GetRollupJobResponse getResponse = execute(getRollupJobRequest, rollupClient::getRollupJob, rollupClient::getRollupJobAsync);
        assertThat(getResponse.getJobs(), empty());
    }

    public void testGetRollupCaps() throws Exception {
        final Set<Integer> values = new HashSet<>();
        double sum = 0.0d;
        int max = Integer.MIN_VALUE;
        int min = Integer.MAX_VALUE;

        final BulkRequest bulkRequest = new BulkRequest();
        bulkRequest.setRefreshPolicy(WriteRequest.RefreshPolicy.IMMEDIATE);
        for (int minute = 0; minute < 60; minute++) {
            for (int second = 0; second < 60; second = second + 10) {
                final int value = randomIntBetween(0, 100);

                final IndexRequest indexRequest = new IndexRequest("docs", "doc");
                indexRequest.source(jsonBuilder()
                    .startObject()
                    .field("value", value)
                    .field("date", String.format(Locale.ROOT, "2018-01-01T00:%02d:%02dZ", minute, second))
                    .endObject());
                bulkRequest.add(indexRequest);

                values.add(value);
                sum += value;
                if (value > max) {
                    max = value;
                }
                if (value < min) {
                    min = value;
                }
            }
        }

        final int numDocs = bulkRequest.numberOfActions();

        BulkResponse bulkResponse = highLevelClient().bulk(bulkRequest, RequestOptions.DEFAULT);
        assertEquals(RestStatus.OK, bulkResponse.status());
        if (bulkResponse.hasFailures())     {
            for (BulkItemResponse itemResponse : bulkResponse.getItems()) {
                if (itemResponse.isFailed()) {
                    logger.fatal(itemResponse.getFailureMessage());
                }
            }
        }
        assertFalse(bulkResponse.hasFailures());

        RefreshResponse refreshResponse = highLevelClient().indices().refresh(new RefreshRequest("docs"), RequestOptions.DEFAULT);
        assertEquals(0, refreshResponse.getFailedShards());

        final String id = randomAlphaOfLength(10);
        final String indexPattern = randomFrom("docs", "d*", "doc*");
        final String rollupIndex = randomFrom("rollup", "test");
        final String cron = "*/1 * * * * ?";
        final int pageSize = randomIntBetween(numDocs, numDocs * 10);
        // TODO expand this to also test with histogram and terms?
        final GroupConfig groups = new GroupConfig(new DateHistogramGroupConfig("date", DateHistogramInterval.DAY));
        final List<MetricConfig> metrics = Collections.singletonList(new MetricConfig("value", SUPPORTED_METRICS));
        final TimeValue timeout = TimeValue.timeValueSeconds(randomIntBetween(30, 600));

        PutRollupJobRequest putRollupJobRequest =
            new PutRollupJobRequest(new RollupJobConfig(id, indexPattern, rollupIndex, cron, pageSize, groups, metrics, timeout));

        final RollupClient rollupClient = highLevelClient().rollup();
        PutRollupJobResponse response = execute(putRollupJobRequest, rollupClient::putRollupJob, rollupClient::putRollupJobAsync);
        assertTrue(response.isAcknowledged());

        // wait for the PutJob api to create the index w/ metadata
        highLevelClient().cluster().health(new ClusterHealthRequest(rollupIndex).waitForYellowStatus(), RequestOptions.DEFAULT);

        GetRollupCapsRequest getRollupCapsRequest = new GetRollupCapsRequest(indexPattern);
        GetRollupCapsResponse capsResponse = highLevelClient().rollup()
            .getRollupCapabilities(getRollupCapsRequest, RequestOptions.DEFAULT);

        assertNotNull(capsResponse);
        Map<String, RollableIndexCaps> rolledPatterns = capsResponse.getJobs();
        assertThat(rolledPatterns.size(), equalTo(1));

        RollableIndexCaps docsPattern = rolledPatterns.get(indexPattern);
        assertThat(docsPattern.getIndexName(), equalTo(indexPattern));

        List<RollupJobCaps> rollupJobs = docsPattern.getJobCaps();
        assertThat(rollupJobs.size(), equalTo(1));

        RollupJobCaps jobCaps = rollupJobs.get(0);
        assertThat(jobCaps.getJobID(), equalTo(id));
        assertThat(jobCaps.getRollupIndex(), equalTo(rollupIndex));
        assertThat(jobCaps.getIndexPattern(), equalTo(indexPattern));

        Map<String, RollupJobCaps.RollupFieldCaps> fieldCaps = jobCaps.getFieldCaps();

        List<Map<String, Object>> timestampCaps = fieldCaps.get("date").getAggs();
        for (Map.Entry<String, Object> entry : timestampCaps.get(0).entrySet()) {
            switch (entry.getKey()) {
                case "agg":
                    assertThat(entry.getValue(), equalTo("date_histogram"));
                    break;
                case "delay":
                    assertThat(entry.getValue(), equalTo("foo"));
                    break;
                case "interval":
                    assertThat(entry.getValue(), equalTo("1d"));
                    break;
                case "time_zone":
                    assertThat(entry.getValue(), equalTo("UTC"));
                    break;
                default:
                    fail("Unknown field cap: [" + entry.getKey() + "]");
            }
        }

        List<Map<String, Object>> valueCaps = fieldCaps.get("value").getAggs();
        assertThat(valueCaps.size(), equalTo(SUPPORTED_METRICS.size()));
    }
}<|MERGE_RESOLUTION|>--- conflicted
+++ resolved
@@ -57,7 +57,6 @@
 import org.elasticsearch.search.aggregations.metrics.ValueCountAggregationBuilder;
 import org.junit.Before;
 
-import java.time.temporal.TemporalAccessor;
 import java.util.Arrays;
 import java.util.Collections;
 import java.util.HashSet;
@@ -213,14 +212,6 @@
                     } else if ("value_count".equals(name)) {
                         assertEquals(numDocs, value.intValue());
                     }
-<<<<<<< HEAD
-                } else {
-                    Number value = (Number) source.get(metric.getField() + ".max.value");
-                    TemporalAccessor accessor = DateFieldMapper.DEFAULT_DATE_TIME_FORMATTER.parse("2018-01-01T00:59:50");
-                    long millis = DateFormatters.toZonedDateTime(accessor).toInstant().toEpochMilli();
-                    assertEquals(millis, value.longValue());
-=======
->>>>>>> bb807b14
                 }
             }
         });
