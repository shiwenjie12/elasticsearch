--- conflicted
+++ resolved
@@ -192,15 +192,6 @@
     }
 
     /**
-     * Returns <code>true</code> if this shard is a relocation target for another shard (i.e., was created with {@link #buildTargetRelocatingShard()}
-     *
-     */
-    public boolean isRelocationTarget() {
-        return state == ShardRoutingState.INITIALIZING && relocatingNodeId != null;
-    }
-
-
-    /**
      * Returns <code>true</code> iff this shard is assigned to a node ie. not
      * {@link ShardRoutingState#UNASSIGNED unassigned}. Otherwise <code>false</code>
      */
@@ -229,13 +220,8 @@
      */
     public ShardRouting buildTargetRelocatingShard() {
         assert relocating();
-<<<<<<< HEAD
         return new ShardRouting(index, shardId, relocatingNodeId, currentNodeId, restoreSource, primaryTerm, primary, ShardRoutingState.INITIALIZING, version, unassignedInfo,
-                AllocationId.newTargetRelocation(allocationId), true, expectedShardSize);
-=======
-        return new ShardRouting(index, shardId, relocatingNodeId, currentNodeId, restoreSource, primary, ShardRoutingState.INITIALIZING, version, unassignedInfo,
             AllocationId.newTargetRelocation(allocationId), true, expectedShardSize);
->>>>>>> fafeb3ab
     }
 
     /**
@@ -755,26 +741,15 @@
     @Override
     public XContentBuilder toXContent(XContentBuilder builder, Params params) throws IOException {
         builder.startObject()
-<<<<<<< HEAD
-                .field("state", state())
-                .field("primary", primary())
-                .field("primary_term", primaryTerm())
-                .field("node", currentNodeId())
-                .field("relocating_node", relocatingNodeId())
-                .field("shard", shardId().id())
-                .field("index", shardId().index().name())
-                .field("version", version);
-        if (expectedShardSize != UNAVAILABLE_EXPECTED_SHARD_SIZE){
-=======
             .field("state", state())
             .field("primary", primary())
+                .field("primary_term", primaryTerm())
             .field("node", currentNodeId())
             .field("relocating_node", relocatingNodeId())
             .field("shard", shardId().id())
             .field("index", shardId().index().name())
             .field("version", version);
         if (expectedShardSize != UNAVAILABLE_EXPECTED_SHARD_SIZE) {
->>>>>>> fafeb3ab
             builder.field("expected_shard_size_in_bytes", expectedShardSize);
         }
         if (restoreSource() != null) {
